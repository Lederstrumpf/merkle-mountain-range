//! Merkle Mountain Range
//!
//! references:
//! https://github.com/mimblewimble/grin/blob/master/doc/mmr.md#structure
//! https://github.com/mimblewimble/grin/blob/0ff6763ee64e5a14e70ddd4642b99789a1648a32/core/src/core/pmmr.rs#L606

use crate::borrow::Cow;
use crate::collections::VecDeque;
use crate::helper::{
<<<<<<< HEAD
    get_peaks, is_descendant_pos, parent_offset, pos_height_in_tree, sibling_offset,
};
use crate::mmr_store::{MMRBatch, MMRStore};
=======
    get_peak_map, get_peaks, leaf_index_to_mmr_size, leaf_index_to_pos, parent_offset,
    pos_height_in_tree, sibling_offset,
};
use crate::mmr_store::{MMRBatch, MMRStoreReadOps, MMRStoreWriteOps};
>>>>>>> 9e77d3ef
use crate::vec;
use crate::vec::Vec;
use crate::{Error, Merge, Result};
use core::fmt::Debug;
use core::marker::PhantomData;

#[allow(clippy::upper_case_acronyms)]
pub struct MMR<T, M, S> {
    mmr_size: u64,
    batch: MMRBatch<T, S>,
    merge: PhantomData<M>,
}

impl<T, M, S> MMR<T, M, S> {
    pub fn new(mmr_size: u64, store: S) -> Self {
        MMR {
            mmr_size,
            batch: MMRBatch::new(store),
            merge: PhantomData,
        }
    }

    pub fn mmr_size(&self) -> u64 {
        self.mmr_size
    }

    pub fn is_empty(&self) -> bool {
        self.mmr_size == 0
    }

    pub fn batch(&self) -> &MMRBatch<T, S> {
        &self.batch
    }

    pub fn store(&self) -> &S {
        self.batch.store()
    }
}

impl<T: Clone + PartialEq, M: Merge<Item = T>, S: MMRStoreReadOps<T>> MMR<T, M, S> {
    // find internal MMR elem, the pos must exists, otherwise a error will return
    fn find_elem<'b>(&self, pos: u64, hashes: &'b [T]) -> Result<Cow<'b, T>> {
        let pos_offset = pos.checked_sub(self.mmr_size);
        if let Some(elem) = pos_offset.and_then(|i| hashes.get(i as usize)) {
            return Ok(Cow::Borrowed(elem));
        }
        let elem = self.batch.get_elem(pos)?.ok_or(Error::InconsistentStore)?;
        Ok(Cow::Owned(elem))
    }

    // push a element and return position
    pub fn push(&mut self, elem: T) -> Result<u64> {
        let mut elems = vec![elem];
        let elem_pos = self.mmr_size;
        let peak_map = get_peak_map(self.mmr_size);
        let mut pos = self.mmr_size;
        let mut peak = 1;
        while (peak_map & peak) != 0 {
            peak <<= 1;
            pos += 1;
            let left_pos = pos - peak;
            let left_elem = self.find_elem(left_pos, &elems)?;
            let right_elem = elems.last().expect("checked");
            let parent_elem = M::merge(&left_elem, right_elem)?;
            elems.push(parent_elem);
        }
        // store hashes
        self.batch.append(elem_pos, elems);
        // update mmr_size
        self.mmr_size = pos + 1;
        Ok(elem_pos)
    }

    /// get_root
    pub fn get_root(&self) -> Result<T> {
        if self.mmr_size == 0 {
            return Err(Error::GetRootOnEmpty);
        } else if self.mmr_size == 1 {
            return self.batch.get_elem(0)?.ok_or(Error::InconsistentStore);
        }
        let peaks: Vec<T> = get_peaks(self.mmr_size)
            .into_iter()
            .map(|peak_pos| {
                self.batch
                    .get_elem(peak_pos)
                    .and_then(|elem| elem.ok_or(Error::InconsistentStore))
            })
            .collect::<Result<Vec<T>>>()?;
        self.bag_rhs_peaks(peaks)?.ok_or(Error::InconsistentStore)
    }

    fn bag_rhs_peaks(&self, mut rhs_peaks: Vec<T>) -> Result<Option<T>> {
        while rhs_peaks.len() > 1 {
            let right_peak = rhs_peaks.pop().expect("pop");
            let left_peak = rhs_peaks.pop().expect("pop");
            rhs_peaks.push(M::merge_peaks(&right_peak, &left_peak)?);
        }
        Ok(rhs_peaks.pop())
    }

    /// generate merkle proof for a peak
    /// the pos_list must be sorted, otherwise the behaviour is undefined
    ///
    /// 1. find a lower tree in peak that can generate a complete merkle proof for position
    /// 2. find that tree by compare positions
    /// 3. generate proof for each positions
    fn gen_proof_for_peak(
        &self,
        proof: &mut Vec<(u64, T)>,
        pos_list: Vec<u64>,
        peak_pos: u64,
    ) -> Result<()> {
        // do nothing if position itself is the peak
        if pos_list.len() == 1 && pos_list == [peak_pos] {
            return Ok(());
        }
        // take peak root from store if no positions need to be proven
        if pos_list.is_empty() {
            proof.push((
                peak_pos,
                self.batch
                    .get_elem(peak_pos)?
                    .ok_or(Error::InconsistentStore)?,
            ));
            return Ok(());
        }

<<<<<<< HEAD
        let mut queue: VecDeque<_> = pos_list
            .clone()
            .into_iter()
            .map(|pos| (pos, pos_height_in_tree(pos)))
            .collect();
=======
        let mut queue: VecDeque<_> = pos_list.into_iter().map(|pos| (pos, 0)).collect();
>>>>>>> 9e77d3ef

        // Generate sub-tree merkle proof for positions
        while let Some((pos, height)) = queue.pop_front() {
            debug_assert!(pos <= peak_pos);
            if pos == peak_pos {
                if queue.is_empty() {
                    break;
                } else {
<<<<<<< HEAD
                    continue;
=======
                    return Err(Error::NodeProofsNotSupported);
>>>>>>> 9e77d3ef
                }
            }

            // calculate sibling
            let (sib_pos, parent_pos) = {
                let next_height = pos_height_in_tree(pos + 1);
                let sibling_offset = sibling_offset(height);
                if next_height > height {
                    // implies pos is right sibling
                    (pos - sibling_offset, pos + 1)
                } else {
                    // pos is left sibling
                    (pos + sibling_offset, pos + parent_offset(height))
                }
            };

            let queue_front_pos = queue.front().map(|(pos, _)| pos);
            if Some(&sib_pos) == queue_front_pos {
                // drop sibling
                queue.pop_front();
            } else if queue_front_pos.is_none()
                || !is_descendant_pos(
                    sib_pos,
                    *queue_front_pos.expect("checked queue_front_pos != None"),
                )
            // only push a sibling into the proof if either of these cases is satisfied:
            // 1. the queue is empty
            // 2. the next item in the queue is not the sibling or a child of it
            {
                let sibling = (
                    sib_pos,
                    self.batch
                        .get_elem(sib_pos.clone())?
                        .ok_or(Error::InconsistentStore)?,
                );

                // only push sibling if it's not already a proof item or to be proven,
                // which can be the case if both a child and its parent are to be proven
                if height == 0
                    || !(proof.contains(&sibling)) && pos_list.binary_search(&sib_pos).is_err()
                {
                    proof.push(sibling);
                }
            }
            if parent_pos < peak_pos {
                // save pos to tree buf
                queue.push_back((parent_pos, height + 1));
            }
        }
        Ok(())
    }

    /// Generate merkle proof for positions
    /// 1. sort positions
    /// 2. push merkle proof to proof by peak from left to right
    /// 3. push bagged right hand side root
    pub fn gen_proof(&self, mut pos_list: Vec<u64>) -> Result<MerkleProof<T, M>> {
        if pos_list.is_empty() {
            return Err(Error::GenProofForInvalidLeaves);
        }
        if self.mmr_size == 1 && pos_list == [0] {
            return Ok(MerkleProof::new(self.mmr_size, Vec::new()));
        }
        if pos_list.iter().any(|pos| pos_height_in_tree(*pos) > 0) {
            return Err(Error::NodeProofsNotSupported);
        }
        // ensure positions are sorted and unique
        pos_list.sort_unstable();
        pos_list.dedup();
        let peaks = get_peaks(self.mmr_size);
        let mut proof: Vec<(u64, T)> = Vec::new();
        // generate merkle proof for each peaks
        let mut bagging_track = 0;
        for peak_pos in peaks {
            let pos_list: Vec<_> = take_while_vec(&mut pos_list, |&pos| pos <= peak_pos);
            if pos_list.is_empty() {
                bagging_track += 1;
            } else {
                bagging_track = 0;
            }
            self.gen_proof_for_peak(&mut proof, pos_list, peak_pos)?;
        }

        // ensure no remain positions
        if !pos_list.is_empty() {
            return Err(Error::GenProofForInvalidLeaves);
        }

        // starting from the rightmost peak, an unbroken sequence of
        // peaks that don't have descendants to be proven can be bagged
        // during the proof construction already since during verification,
        // they'll only be utilized during the bagging step anyway
        if bagging_track > 1 {
            let rhs_peaks = proof.split_off(proof.len() - bagging_track);
            proof.push((
                rhs_peaks[0].0,
                self.bag_rhs_peaks(rhs_peaks.iter().map(|(_pos, item)| item.clone()).collect())?
                    .expect("bagging rhs peaks"),
            ));
        }

        proof.sort_by_key(|(pos, _)| *pos);

        Ok(MerkleProof::new(self.mmr_size, proof))
    }
}

impl<T, M, S: MMRStoreWriteOps<T>> MMR<T, M, S> {
    pub fn commit(&mut self) -> Result<()> {
        self.batch.commit()
    }
}

#[derive(Debug)]
pub struct MerkleProof<T, M> {
    mmr_size: u64,
    proof: Vec<(u64, T)>,
    merge: PhantomData<M>,
}

<<<<<<< HEAD
impl<T: PartialEq + Debug + Clone, M: Merge<Item = T>> MerkleProof<T, M> {
    pub fn new(mmr_size: u64, proof: Vec<(u64, T)>) -> Self {
=======
impl<T: Clone + PartialEq, M: Merge<Item = T>> MerkleProof<T, M> {
    pub fn new(mmr_size: u64, proof: Vec<T>) -> Self {
>>>>>>> 9e77d3ef
        MerkleProof {
            mmr_size,
            proof,
            merge: PhantomData,
        }
    }

    pub fn mmr_size(&self) -> u64 {
        self.mmr_size
    }

    pub fn proof_items(&self) -> &[(u64, T)] {
        &self.proof
    }

    pub fn calculate_root(&self, leaves: Vec<(u64, T)>) -> Result<T> {
        calculate_root::<_, M, _>(leaves, self.mmr_size, self.proof.iter())
    }

    /// from merkle proof of leaf n to calculate merkle root of n + 1 leaves.
    /// by observe the MMR construction graph we know it is possible.
    /// https://github.com/jjyr/merkle-mountain-range#construct
    /// this is kinda tricky, but it works, and useful
    pub fn calculate_root_with_new_leaf(
        &self,
        mut nodes: Vec<(u64, T)>,
        new_pos: u64,
        new_elem: T,
        new_mmr_size: u64,
    ) -> Result<T> {
        let pos_height = pos_height_in_tree(new_pos);
        let next_height = pos_height_in_tree(new_pos + 1);
        if next_height > pos_height {
            let mut peaks_hashes =
                calculate_peaks_hashes::<_, M, _>(nodes, self.mmr_size, self.proof.iter())?;
            let mut peaks_pos = get_peaks(new_mmr_size);
            // reverse touched peaks
            let mut i = 0;
            while peaks_pos[i] < new_pos {
                i += 1
            }
            peaks_hashes[i..].reverse();
            peaks_pos[i..].reverse();
            let peaks: Vec<(u64, T)> = peaks_pos
                .iter()
                .cloned()
                .zip(peaks_hashes.iter().cloned())
                .collect();
            calculate_root::<_, M, _>(vec![(new_pos, new_elem)], new_mmr_size, peaks.iter())
        } else {
            nodes.push((new_pos, new_elem));
            calculate_root::<_, M, _>(nodes, new_mmr_size, self.proof.iter())
        }
    }

    pub fn verify(&self, root: T, nodes: Vec<(u64, T)>) -> Result<bool> {
        #[cfg(not(feature = "nodeproofs"))]
        if nodes.iter().any(|(pos, _)| pos_height_in_tree(*pos) > 0) {
            return Err(Error::NodeProofsNotSupported);
        }

        self.calculate_root(nodes)
            .map(|calculated_root| calculated_root == root)
    }

    /// Verifies a old root and all incremental leaves.
    ///
    /// If this method returns `true`, it means the following assertion are true:
    /// - The old root could be generated in the history of the current MMR.
    /// - All incremental leaves are on the current MMR.
    /// - The MMR, which could generate the old root, appends all incremental leaves, becomes the
    ///   current MMR.
    pub fn verify_incremental(&self, root: T, prev_root: T, incremental: Vec<T>) -> Result<bool> {
        let current_leaves_count = get_peak_map(self.mmr_size);
        if current_leaves_count <= incremental.len() as u64 {
            return Err(Error::CorruptedProof);
        }
        // Test if previous root is correct.
        let prev_leaves_count = current_leaves_count - incremental.len() as u64;
        let prev_peaks_positions = {
            let prev_index = prev_leaves_count - 1;
            let prev_mmr_size = leaf_index_to_mmr_size(prev_index);
            let prev_peaks_positions = get_peaks(prev_mmr_size);
            if prev_peaks_positions.len() != self.proof.len() {
                return Err(Error::CorruptedProof);
            }
            prev_peaks_positions
        };
        let current_peaks_positions = get_peaks(self.mmr_size);

        let mut reverse_index = prev_peaks_positions.len() - 1;
        for (i, position) in prev_peaks_positions.iter().enumerate() {
            if *position < current_peaks_positions[i] {
                reverse_index = i;
                break;
            }
        }
        let mut prev_peaks: Vec<_> = self.proof_items().to_vec();
        let mut reverse_peaks = prev_peaks.split_off(reverse_index);
        reverse_peaks.reverse();
        prev_peaks.extend(reverse_peaks);

        let calculated_prev_root = bagging_peaks_hashes::<T, M>(prev_peaks)?;
        if calculated_prev_root != prev_root {
            return Ok(false);
        }

        // Test if incremental leaves are correct.
        let leaves = incremental
            .into_iter()
            .enumerate()
            .map(|(index, leaf)| {
                let pos = leaf_index_to_pos(prev_leaves_count + index as u64);
                (pos, leaf)
            })
            .collect();
        self.verify(root, leaves)
    }
}

<<<<<<< HEAD
fn calculate_peak_root<
    'a,
    T: 'a + PartialEq + Debug + Clone,
    M: Merge<Item = T>,
    // I: Iterator<Item = &'a (u64, T)>,
>(
    nodes: Vec<(u64, T)>,
=======
fn calculate_peak_root<'a, T: 'a, M: Merge<Item = T>, I: Iterator<Item = &'a T>>(
    leaves: Vec<(u64, T)>,
>>>>>>> 9e77d3ef
    peak_pos: u64,
    // proof_iter: &mut I,
) -> Result<T> {
    debug_assert!(!nodes.is_empty(), "can't be empty");
    // (position, hash, height)

<<<<<<< HEAD
    let mut queue: VecDeque<_> = nodes
        .clone()
        .into_iter()
        .map(|(pos, item)| (pos, item, pos_height_in_tree(pos)))
=======
    let mut queue: VecDeque<_> = leaves
        .into_iter()
        .map(|(pos, item)| (pos, item, 0))
>>>>>>> 9e77d3ef
        .collect();

    // calculate tree root from each items
    while let Some((pos, item, height)) = queue.pop_front() {
        if pos == peak_pos {
            if queue.is_empty() {
                // return root once queue is consumed
                return Ok(item);
<<<<<<< HEAD
            }
            if queue
                .iter()
                .any(|entry| entry.0 == peak_pos && entry.1 != item)
            {
                return Err(Error::CorruptedProof);
            }
            if queue
                .iter()
                .all(|entry| entry == &(peak_pos, item.clone(), height))
            {
                // return root if remaining queue consists only of duplicate root entries
                return Ok(item);
            }
            // if queue not empty, push peak back to the end
            queue.push_back((pos, item, height));
            continue;
=======
            } else {
                return Err(Error::CorruptedProof);
            }
>>>>>>> 9e77d3ef
        }
        // calculate sibling
        let next_height = pos_height_in_tree(pos + 1);
        let (parent_pos, parent_item) = {
            let sibling_offset = sibling_offset(height);
            if next_height > height {
                // implies pos is right sibling
                let sib_pos = pos - sibling_offset;
                let parent_pos = pos + 1;
                let parent_item = if Some(&sib_pos) == queue.front().map(|(pos, _, _)| pos) {
                    let sibling_item = queue.pop_front().map(|(_, item, _)| item).unwrap();
                    M::merge(&sibling_item, &item)?
                } else {
                    let sibling_item = proof_iter.next().ok_or(Error::CorruptedProof)?;
                    M::merge(sibling_item, &item)?
                };
                (parent_pos, parent_item)
            } else {
                // pos is left sibling
                let sib_pos = pos + sibling_offset;
                let parent_pos = pos + parent_offset(height);
                let parent_item = if Some(&sib_pos) == queue.front().map(|(pos, _, _)| pos) {
                    let sibling_item = queue.pop_front().map(|(_, item, _)| item).unwrap();
                    M::merge(&item, &sibling_item)?
                } else {
                    let sibling_item = proof_iter.next().ok_or(Error::CorruptedProof)?;
                    M::merge(&item, sibling_item)?
                };
                (parent_pos, parent_item)
            }
        };
<<<<<<< HEAD
        let sibling_item = if Some(&sib_pos) == queue.front().map(|(pos, _, _)| pos) {
            queue.pop_front().map(|(_, item, _)| item).unwrap()
        } else if Some(&sib_pos) == queue.back().map(|(pos, _, _)| pos) {
            queue.pop_back().map(|(_, item, _)| item).unwrap()
        }
        // handle special if next queue item is descendant of sibling
        else if let Some(&(front_pos, ..)) = queue.front() {
            if height > 0 && is_descendant_pos(sib_pos, front_pos) {
                queue.push_back((pos, item, height));
                continue;
            } else {
                return Err(Error::CorruptedProof);
            }
        } else {
            return Err(Error::CorruptedProof);
        };

        let parent_item = if next_height > height {
            M::merge(&sibling_item, &item)
        } else {
            M::merge(&item, &sibling_item)
        }?;

        if parent_pos <= peak_pos {
            let parent = (parent_pos, parent_item.clone(), height + 1);
            if peak_pos == parent_pos
                || queue.front() != Some(&parent) && !nodes.contains(&(parent_pos, parent_item))
            {
                queue.push_front(parent)
            };
=======

        if parent_pos <= peak_pos {
            queue.push_back((parent_pos, parent_item, height + 1))
>>>>>>> 9e77d3ef
        } else {
            return Err(Error::CorruptedProof);
        }
    }
    Err(Error::CorruptedProof)
}

<<<<<<< HEAD
fn calculate_peaks_hashes<
    'a,
    T: 'a + PartialEq + Debug + Clone,
    M: Merge<Item = T>,
    I: Iterator<Item = &'a (u64, T)>,
>(
    mut nodes: Vec<(u64, T)>,
=======
fn calculate_peaks_hashes<'a, T: 'a + Clone, M: Merge<Item = T>, I: Iterator<Item = &'a T>>(
    mut leaves: Vec<(u64, T)>,
>>>>>>> 9e77d3ef
    mmr_size: u64,
    mut proof_iter: I,
) -> Result<Vec<T>> {
    if leaves.iter().any(|(pos, _)| pos_height_in_tree(*pos) > 0) {
        return Err(Error::NodeProofsNotSupported);
    }

    // special handle the only 1 leaf MMR
    if mmr_size == 1 && nodes.len() == 1 && nodes[0].0 == 0 {
        return Ok(nodes.into_iter().map(|(_pos, item)| item).collect());
    }

    let mut local_proof_items: Vec<(u64, T)> = proof_iter.cloned().collect();

    nodes.append(&mut local_proof_items);

    // ensure nodes are sorted and unique
    nodes.sort_by_key(|(pos, _)| *pos);
    nodes.dedup_by(|a, b| a.0 == b.0);
    let peaks = get_peaks(mmr_size);

    let mut peaks_hashes: Vec<T> = Vec::with_capacity(peaks.len() + 1);
    for peak_pos in peaks {
        let mut nodes: Vec<_> = take_while_vec(&mut nodes, |(pos, _)| *pos <= peak_pos);
        let peak_root = if nodes.len() == 1 && nodes[0].0 == peak_pos {
            // leaf is the peak
            nodes.remove(0).1
        } else if nodes.is_empty() {
            // if empty, means the next proof is a peak root or rhs bagged root
            // if let Some((_, peak_root)) = proof_iter.next() {
            //     peak_root.clone()
            // } else {
            // means that either all right peaks are bagged, or proof is corrupted
            // so we break loop and check no items left
            break;
            // }
        } else {
            calculate_peak_root::<_, M>(nodes, peak_pos)?
        };
        peaks_hashes.push(peak_root.clone());
    }

    // ensure nothing left in leaves
    if !nodes.is_empty() {
        return Err(Error::CorruptedProof);
    }

    // check rhs peaks
    // if let Some((_, rhs_peaks_hashes)) = proof_iter.next() {
    //     peaks_hashes.push(rhs_peaks_hashes.clone());
    // }
    // ensure nothing left in proof_iter
    // if proof_iter.next().is_some() {
    //     return Err(Error::CorruptedProof);
    // }
    Ok(peaks_hashes)
}

fn bagging_peaks_hashes<T, M: Merge<Item = T>>(mut peaks_hashes: Vec<T>) -> Result<T> {
    // bagging peaks
    // bagging from right to left via hash(right, left).
    while peaks_hashes.len() > 1 {
        let right_peak = peaks_hashes.pop().expect("pop");
        let left_peak = peaks_hashes.pop().expect("pop");
        peaks_hashes.push(M::merge_peaks(&right_peak, &left_peak)?);
    }
    peaks_hashes.pop().ok_or(Error::CorruptedProof)
}

/// merkle proof
/// 1. sort items by position
/// 2. calculate root of each peak
/// 3. bagging peaks
<<<<<<< HEAD
fn calculate_root<
    'a,
    T: 'a + PartialEq + Debug + Clone,
    M: Merge<Item = T>,
    I: Iterator<Item = &'a (u64, T)>,
>(
    nodes: Vec<(u64, T)>,
=======
fn calculate_root<'a, T: 'a + Clone, M: Merge<Item = T>, I: Iterator<Item = &'a T>>(
    leaves: Vec<(u64, T)>,
>>>>>>> 9e77d3ef
    mmr_size: u64,
    proof_iter: I,
) -> Result<T> {
    let peaks_hashes = calculate_peaks_hashes::<_, M, _>(nodes, mmr_size, proof_iter)?;
    bagging_peaks_hashes::<_, M>(peaks_hashes)
}

fn take_while_vec<T, P: Fn(&T) -> bool>(v: &mut Vec<T>, p: P) -> Vec<T> {
    for i in 0..v.len() {
        if !p(&v[i]) {
            return v.drain(..i).collect();
        }
    }
    v.drain(..).collect()
}<|MERGE_RESOLUTION|>--- conflicted
+++ resolved
@@ -7,16 +7,10 @@
 use crate::borrow::Cow;
 use crate::collections::VecDeque;
 use crate::helper::{
-<<<<<<< HEAD
-    get_peaks, is_descendant_pos, parent_offset, pos_height_in_tree, sibling_offset,
-};
-use crate::mmr_store::{MMRBatch, MMRStore};
-=======
-    get_peak_map, get_peaks, leaf_index_to_mmr_size, leaf_index_to_pos, parent_offset,
+    get_peak_map, get_peaks, is_descendant_pos, leaf_index_to_mmr_size, leaf_index_to_pos, parent_offset,
     pos_height_in_tree, sibling_offset,
 };
 use crate::mmr_store::{MMRBatch, MMRStoreReadOps, MMRStoreWriteOps};
->>>>>>> 9e77d3ef
 use crate::vec;
 use crate::vec::Vec;
 use crate::{Error, Merge, Result};
@@ -144,15 +138,11 @@
             return Ok(());
         }
 
-<<<<<<< HEAD
         let mut queue: VecDeque<_> = pos_list
             .clone()
             .into_iter()
             .map(|pos| (pos, pos_height_in_tree(pos)))
             .collect();
-=======
-        let mut queue: VecDeque<_> = pos_list.into_iter().map(|pos| (pos, 0)).collect();
->>>>>>> 9e77d3ef
 
         // Generate sub-tree merkle proof for positions
         while let Some((pos, height)) = queue.pop_front() {
@@ -161,11 +151,7 @@
                 if queue.is_empty() {
                     break;
                 } else {
-<<<<<<< HEAD
                     continue;
-=======
-                    return Err(Error::NodeProofsNotSupported);
->>>>>>> 9e77d3ef
                 }
             }
 
@@ -286,13 +272,8 @@
     merge: PhantomData<M>,
 }
 
-<<<<<<< HEAD
-impl<T: PartialEq + Debug + Clone, M: Merge<Item = T>> MerkleProof<T, M> {
+impl<T: PartialEq + Clone, M: Merge<Item = T>> MerkleProof<T, M> {
     pub fn new(mmr_size: u64, proof: Vec<(u64, T)>) -> Self {
-=======
-impl<T: Clone + PartialEq, M: Merge<Item = T>> MerkleProof<T, M> {
-    pub fn new(mmr_size: u64, proof: Vec<T>) -> Self {
->>>>>>> 9e77d3ef
         MerkleProof {
             mmr_size,
             proof,
@@ -413,34 +394,23 @@
     }
 }
 
-<<<<<<< HEAD
 fn calculate_peak_root<
     'a,
-    T: 'a + PartialEq + Debug + Clone,
+    T: 'a + PartialEq + Clone,
     M: Merge<Item = T>,
     // I: Iterator<Item = &'a (u64, T)>,
 >(
     nodes: Vec<(u64, T)>,
-=======
-fn calculate_peak_root<'a, T: 'a, M: Merge<Item = T>, I: Iterator<Item = &'a T>>(
-    leaves: Vec<(u64, T)>,
->>>>>>> 9e77d3ef
     peak_pos: u64,
     // proof_iter: &mut I,
 ) -> Result<T> {
     debug_assert!(!nodes.is_empty(), "can't be empty");
     // (position, hash, height)
 
-<<<<<<< HEAD
     let mut queue: VecDeque<_> = nodes
         .clone()
         .into_iter()
         .map(|(pos, item)| (pos, item, pos_height_in_tree(pos)))
-=======
-    let mut queue: VecDeque<_> = leaves
-        .into_iter()
-        .map(|(pos, item)| (pos, item, 0))
->>>>>>> 9e77d3ef
         .collect();
 
     // calculate tree root from each items
@@ -449,7 +419,6 @@
             if queue.is_empty() {
                 // return root once queue is consumed
                 return Ok(item);
-<<<<<<< HEAD
             }
             if queue
                 .iter()
@@ -467,11 +436,6 @@
             // if queue not empty, push peak back to the end
             queue.push_back((pos, item, height));
             continue;
-=======
-            } else {
-                return Err(Error::CorruptedProof);
-            }
->>>>>>> 9e77d3ef
         }
         // calculate sibling
         let next_height = pos_height_in_tree(pos + 1);
@@ -503,7 +467,6 @@
                 (parent_pos, parent_item)
             }
         };
-<<<<<<< HEAD
         let sibling_item = if Some(&sib_pos) == queue.front().map(|(pos, _, _)| pos) {
             queue.pop_front().map(|(_, item, _)| item).unwrap()
         } else if Some(&sib_pos) == queue.back().map(|(pos, _, _)| pos) {
@@ -521,8 +484,8 @@
             return Err(Error::CorruptedProof);
         };
 
-        let parent_item = if next_height > height {
-            M::merge(&sibling_item, &item)
+        if parent_pos <= peak_pos {
+            queue.push_back((parent_pos, parent_item, height + 1))
         } else {
             M::merge(&item, &sibling_item)
         }?;
@@ -534,11 +497,6 @@
             {
                 queue.push_front(parent)
             };
-=======
-
-        if parent_pos <= peak_pos {
-            queue.push_back((parent_pos, parent_item, height + 1))
->>>>>>> 9e77d3ef
         } else {
             return Err(Error::CorruptedProof);
         }
@@ -546,18 +504,13 @@
     Err(Error::CorruptedProof)
 }
 
-<<<<<<< HEAD
 fn calculate_peaks_hashes<
     'a,
-    T: 'a + PartialEq + Debug + Clone,
+    T: 'a + PartialEq + Clone,
     M: Merge<Item = T>,
     I: Iterator<Item = &'a (u64, T)>,
 >(
     mut nodes: Vec<(u64, T)>,
-=======
-fn calculate_peaks_hashes<'a, T: 'a + Clone, M: Merge<Item = T>, I: Iterator<Item = &'a T>>(
-    mut leaves: Vec<(u64, T)>,
->>>>>>> 9e77d3ef
     mmr_size: u64,
     mut proof_iter: I,
 ) -> Result<Vec<T>> {
@@ -631,18 +584,13 @@
 /// 1. sort items by position
 /// 2. calculate root of each peak
 /// 3. bagging peaks
-<<<<<<< HEAD
 fn calculate_root<
     'a,
-    T: 'a + PartialEq + Debug + Clone,
+    T: 'a + PartialEq + Clone,
     M: Merge<Item = T>,
     I: Iterator<Item = &'a (u64, T)>,
 >(
     nodes: Vec<(u64, T)>,
-=======
-fn calculate_root<'a, T: 'a + Clone, M: Merge<Item = T>, I: Iterator<Item = &'a T>>(
-    leaves: Vec<(u64, T)>,
->>>>>>> 9e77d3ef
     mmr_size: u64,
     proof_iter: I,
 ) -> Result<T> {
