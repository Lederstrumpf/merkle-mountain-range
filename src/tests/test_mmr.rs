--- conflicted
+++ resolved
@@ -1,19 +1,10 @@
 use super::{MergeNumberHash, NumberHash};
 use crate::{
-<<<<<<< HEAD
     helper::{get_peaks, pos_height_in_tree},
-    leaf_index_to_mmr_size,
-    util::MemStore,
-    Error, MMRStore, MMR,
-};
-use core::ops::Shl;
-=======
-    helper::pos_height_in_tree,
     leaf_index_to_mmr_size,
     util::{MemMMR, MemStore},
     Error,
 };
->>>>>>> 9e77d3ef
 use faster_hex::hex_string;
 use proptest::prelude::*;
 use rand::{seq::SliceRandom, thread_rng};
@@ -167,15 +158,10 @@
     tampered_positions: Vec<usize>,
     // optionally handroll proof from these positions
     handrolled_proof_positions: Option<Vec<u64>>,
-<<<<<<< HEAD
     // optionally handroll tampered proof from these positions
     handrolled_tampered_proof_positions: Option<Vec<u64>>,
 ) {
     use crate::{util::MemMMR, Merge, MerkleProof};
-=======
-) {
-    use crate::{Merge, MerkleProof};
->>>>>>> 9e77d3ef
     use std::fmt::{Debug, Formatter};
 
     // Simple item struct to allow debugging the contents of MMR nodes/peaks
@@ -185,7 +171,6 @@
         Merged(Box<MyItem>, Box<MyItem>),
     }
 
-<<<<<<< HEAD
     fn merged(a: MyItem, b: MyItem) -> MyItem {
         return MyItem::Merged(Box::new(a), Box::new(b));
     }
@@ -194,8 +179,6 @@
         return MyItem::Merged(Box::new(MyItem::Number(a)), Box::new(MyItem::Number(b)));
     }
 
-=======
->>>>>>> 9e77d3ef
     impl Debug for MyItem {
         fn fmt(&self, f: &mut Formatter<'_>) -> std::fmt::Result {
             match self {
@@ -211,21 +194,12 @@
     impl Merge for MyMerge {
         type Item = MyItem;
         fn merge(lhs: &Self::Item, rhs: &Self::Item) -> Result<Self::Item, crate::Error> {
-<<<<<<< HEAD
             return Ok(MyItem::Merged(Box::new(lhs.clone()), Box::new(rhs.clone())));
         }
     }
 
     // Let's build a simple MMR with the numbers 0 to 6
     let mut mmr: MemMMR<MyItem, MyMerge> = MemMMR::default();
-=======
-            Ok(MyItem::Merged(Box::new(lhs.clone()), Box::new(rhs.clone())))
-        }
-    }
-
-    let store = MemStore::default();
-    let mut mmr = MemMMR::<_, MyMerge>::new(0, &store);
->>>>>>> 9e77d3ef
     let mut positions: Vec<u64> = Vec::new();
     for i in 0u32..leaf_count {
         let pos = mmr.push(MyItem::Number(i)).unwrap();
@@ -235,11 +209,7 @@
 
     let entries_to_verify: Vec<(u64, MyItem)> = positions_to_verify
         .iter()
-<<<<<<< HEAD
         .map(|pos| (*pos, mmr.store().get_elem(*pos).unwrap().unwrap()))
-=======
-        .map(|pos| (*pos, mmr.batch().get_elem(*pos).unwrap().unwrap()))
->>>>>>> 9e77d3ef
         .collect();
 
     let mut tampered_entries_to_verify = entries_to_verify.clone();
@@ -250,7 +220,6 @@
         )
     });
 
-<<<<<<< HEAD
     let tampered_proof: Option<MerkleProof<MyItem, MyMerge>> =
         if let Some(tampered_proof_positions) = handrolled_tampered_proof_positions {
             Some(MerkleProof::new(
@@ -303,44 +272,10 @@
     #[cfg(feature = "nodeproofs")]
     // verification of the correct nodes passes
     assert!(proof_verification.unwrap())
-=======
-    let handrolled_proof: Option<MerkleProof<MyItem, MyMerge>> =
-        handrolled_proof_positions.map(|handrolled_proof_positions| {
-            MerkleProof::new(
-                mmr.mmr_size(),
-                handrolled_proof_positions
-                    .iter()
-                    .map(|pos| mmr.batch().get_elem(*pos).unwrap().unwrap())
-                    .collect(),
-            )
-        });
-
-    // verification should fail whenever trying to prove membership of a non-member
-    if let Some(handrolled_proof) = handrolled_proof {
-        let handrolled_proof_result =
-            handrolled_proof.verify(root.clone(), tampered_entries_to_verify.clone());
-        assert!(handrolled_proof_result.is_err() || !handrolled_proof_result.unwrap());
-    }
-
-    match mmr.gen_proof(positions_to_verify.clone()) {
-        Ok(proof) => {
-            assert!(proof.verify(root.clone(), entries_to_verify).unwrap());
-            assert!(!proof.verify(root, tampered_entries_to_verify).unwrap());
-        }
-        Err(Error::NodeProofsNotSupported) => {
-            // if couldn't generate proof, then it contained a non-leaf
-            assert!(positions_to_verify
-                .iter()
-                .any(|pos| pos_height_in_tree(*pos) > 0));
-        }
-        Err(e) => panic!("Unexpected error: {}", e),
-    }
->>>>>>> 9e77d3ef
 }
 
 #[test]
 fn test_generic_proofs() {
-<<<<<<< HEAD
     // working with proof generation
     test_invalid_proof_verification(7, vec![5], vec![0], None, None);
     test_invalid_proof_verification(7, vec![1, 2], vec![0], None, None);
@@ -370,25 +305,6 @@
     test_invalid_proof_verification(7, vec![0, 2, 3, 7, 8, 9, 10], vec![0], None, None);
     test_invalid_proof_verification(7, vec![0, 3, 7, 8, 9, 10], vec![0], None, None);
     test_invalid_proof_verification(7, vec![0, 2, 3, 7, 8, 9, 10], vec![0], None, None);
-=======
-    test_invalid_proof_verification(7, vec![5], vec![0], Some(vec![2, 9, 10]));
-    test_invalid_proof_verification(7, vec![1, 2], vec![0], Some(vec![5, 9, 10]));
-    test_invalid_proof_verification(7, vec![1, 5], vec![0], Some(vec![0, 9, 10]));
-    test_invalid_proof_verification(7, vec![1, 6], vec![0], Some(vec![0, 5, 9, 10]));
-    test_invalid_proof_verification(7, vec![5, 6], vec![0], Some(vec![2, 9, 10]));
-    test_invalid_proof_verification(7, vec![1, 5, 6], vec![0], Some(vec![0, 9, 10]));
-    test_invalid_proof_verification(7, vec![1, 5, 7], vec![0], Some(vec![0, 8, 10]));
-    test_invalid_proof_verification(7, vec![5, 6, 7], vec![0], Some(vec![2, 8, 10]));
-    test_invalid_proof_verification(7, vec![5, 6, 7, 8, 9, 10], vec![0], Some(vec![2]));
-    test_invalid_proof_verification(7, vec![1, 5, 7, 8, 9, 10], vec![0], Some(vec![0]));
-    test_invalid_proof_verification(7, vec![0, 1, 5, 7, 8, 9, 10], vec![0], Some(vec![]));
-    test_invalid_proof_verification(7, vec![0, 1, 5, 6, 7, 8, 9, 10], vec![0], Some(vec![]));
-    test_invalid_proof_verification(7, vec![0, 1, 2, 5, 6, 7, 8, 9, 10], vec![0], Some(vec![]));
-    test_invalid_proof_verification(7, vec![0, 1, 2, 3, 7, 8, 9, 10], vec![0], Some(vec![4]));
-    test_invalid_proof_verification(7, vec![0, 2, 3, 7, 8, 9, 10], vec![0], Some(vec![1, 4]));
-    test_invalid_proof_verification(7, vec![0, 3, 7, 8, 9, 10], vec![0], Some(vec![1, 4]));
-    test_invalid_proof_verification(7, vec![0, 2, 3, 7, 8, 9, 10], vec![0], Some(vec![1, 4]));
->>>>>>> 9e77d3ef
 }
 
 prop_compose! {
